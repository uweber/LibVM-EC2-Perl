--- conflicted
+++ resolved
@@ -129,15 +129,9 @@
 
 sub refresh {
     my $self = shift;
-<<<<<<< HEAD
-    local $self->aws->{raise_error} = 1;
-    my $i = $self->ec2->describe_reserved_instances($self->reservedInstancesId);
-    %$self  = %$i;
-=======
     my $i = $self->ec2->describe_reserved_instances($self->reservedInstancesId);
     %$self = %$i if $i;
     return defined $i;
->>>>>>> bddd7d7a
 }
 
 
