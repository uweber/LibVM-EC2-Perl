package VM::EC2::Snapshot;

=head1 NAME

VM::EC2::Snapshot - Object describing an Amazon EBS snapshot

=head1 SYNOPSIS

  use VM::EC2;

  $ec2       = VM::EC2->new(...);
  @snap = $ec2->describe_snapshots;
  for my $snap (@snapshots) {
      $id    = $snap->snapshotId;
      $vol   = $snap->volumeId;
      $state = $snap->status;
      $time  = $snap->startTime;
      $progress = $snap->progress;
      $size  = $snap->volumeSize;
      $description = $snap->description;
      $tags  = $snap->tags;
  }

 # use a snapshot as the root device for a new AMI
 $ami = $snap->register_image(-name         => 'My new image',
                               -kernel_id    => 'aki-407d9529',
                               -architecture => 'i386');

 #create a volume from the snapshot
 $vol = $snap->create_volume(-zone => 'us-east-1a');

=head1 DESCRIPTION

This object is used to describe an Amazon EBS snapshot.

=head1 METHODS

The following object methods are supported:
 
 snapshotId       -- ID of this snapshot
 ownerId          -- Owner of this snapshot
 volumeId         -- ID of the volume snapshot was taken from
 status           -- Snapshot state, one of "pending", "completed" or "error"
 startTime        -- Timestamp for when snapshot was begun.
 progress         -- The progress of the snapshot, in percent.
 volumeSize       -- Size of the volume, in gigabytes.
 description      -- Description of the snapshot
 ownerAlias       -- AWS account alias, such as "self".
<<<<<<< HEAD
 encrypted        -- Snapshot is encrypted (boolean).
=======
 encrypted        -- True if snapshot is encrypted
>>>>>>> 74b41e61
 tags             -- Hashref containing tags associated with this group.
                     See L<VM::EC2::Generic>.

In addition, this class provides several convenience functions:

=head2 $vol = $snap->from_volume

Returns the VM::EC2::Volume object that this snapshot was originally
derived from. If the original volume no longer exists because it has
been deleted, this will return undef; if -raise_error was passed to
the VM::EC2 object, this will raise an exception.

=head2 @vol = $snap->to_volumes

Returns all VM::EC2::Volume objects that were derived from this
snapshot. If no volumes currently exist that satisfy this criteria,
returns an empty list, but will not raise an error.

=head2 $image = $snap->register_image(%args)

Register a new AMI using this snapshot as the root device. By default,
the root device will be mapped to /dev/sda1 and will delete on
instance termination. You can modify this behavior and add additional
block devices.

Arguments:

 -name                 Name for this image (required)

 -description          Description of this image

 -kernel_id            Kernel for this image (recommended)

 -ramdisk_id           Ramdisk for this image

 -architecture         Architecture ("i386" or "x86_64")

 -root_device_name     Specify the root device based
                       on this snapshot (/dev/sda1).

 -root_size            Size of the root volume (defaults
                       to size of the snapshot).

 -root_delete_on_termination   True value (default) to delete
                       the root volume after the instance
                       terminates. False value to keep the
                       EBS volume available.

 -block_device_mapping Additional block devices you wish to
                       incorporate into the image.

 -block_devices        Same as above.

See L<VM::EC2> for information on the syntax of the
-block_device_mapping argument. If the root device is explicitly
included in the block device mapping argument, then the arguments
specified in -root_size, and -root_delete_on_termination will be
ignored, and the current snapshot will not automatically be used as
the root device.

The return value is a L<VM::EC2::Image>. You can call its
current_status() method to poll its availability:

  $snap = $ec2->describe_snapshots('snap-123456');
  $ami = $snap->register_image(-name          => 'My new image',
                               -kernel_id     => 'aki-407d9529',
                               -architecture  => 'i386',
                               -block_devices => '/dev/sdc=ephemeral0'
  ) or die $ec2->error_str;

  while ($ami->current_status eq 'pending') {
    print "$ami: ",$ami->current_status,"\n"
    sleep 30;  # takes a long time to register some images
  }

  print "$ami is ready to go\n";

=head2 $volume = $snap->create_volume(%args)

Create a new volume from this snapshot. Arguments are:

 -availability_zone    -- An availability zone from
                          describe_availability_zones (required)

 -size                 -- Size of the volume, in GB (between 1 and 1024).

If -size is not provided, then the new volume will have the same size as
the snapshot. 

Optional Arguments:

 -volume_type          -- The volume type.  standard or io1, default is
                          standard

 -iops                 -- The number of I/O operations per second (IOPS) that
                          the volume supports.  Range is 100 to 4000.  Required
                          when volume type is io1.  IOPS must be 30-to-1 ratio
                          to size.  ie: 3000 IOPS volume must be at least 100GB.

On success, the returned value is a L<VM::EC2::Volume> object.

=head2 $status = $snap->current_status

Refreshes the snapshot and returns its current status.

=head2 $boolean = $snapshot->is_public

Return true if the snapshot's createVolume permissions allow the "all"
group to create volumes from the snapshot.

=head2 $boolean = $snapshot->make_public($public)

Modify the createVolumePermission attribute to allow the "all" group
to create volumes from this snapshot. Provide a true value to make the
snapshot public, a false one to make it private.

=head2 @user_ids = $snap->createVolumePermissions()

=head2 @user_ids = $snap->authorized_users

Returns a list of user IDs with createVolume permissions for this
snapshot. The result is a list of L<VM::EC2::Snapshot::CreateVolumePermission>
objects, which interpolate as strings corresponding to either the
user ID, or the group named "all."

The two methods are aliases of each other.

=head2 $boolean = $snap->add_authorized_users($id1,$id2,...)

=head2 $boolean = $snap->remove_authorized_users($id1,$id2,...)

=head2 $boolean = $snap->reset_authorized_users

These methods add and remove user accounts which have createVolume
permissions for the snapshot. The result code indicates whether the
list of user IDs were successfully added or removed. To add the "all"
group, use make_public().

reset_authorized_users() resets the list users authored to create
volumes from this snapshot to empty, effectively granting volume
creation to the owner only.

See also authorized_users().

=head2 $size = $snap->size

Alias to volumeSize, provided for consistency with
VM::EC2::Volume->size.

=head2 $snap->refresh

Refreshes the snapshot from information provided by AWS. Use before
checking progress or other changeable elements.

=head2 $snapshot_copy = $snapshot->copy(-region=>$dest_region, -description=>$desc)

Copies the snapshot to the same or different region.

Required Argument:
 -region        The region to copy the snapshot to

Optional Argument:
 -description   Description of the new snapshot

Returns a VM::EC2::Snapshot object if successful.

=head1 STRING OVERLOADING

When used in a string context, this object will interpolate the
snapshotId.

=head1 SEE ALSO

L<VM::EC2>
L<VM::EC2::Generic>
L<VM::EC2::Instance>
L<VM::EC2::Volume>

=head1 AUTHOR

Lincoln Stein E<lt>lincoln.stein@gmail.comE<gt>.

Copyright (c) 2011 Ontario Institute for Cancer Research

This package and its accompanying libraries is free software; you can
redistribute it and/or modify it under the terms of the GPL (either
version 1, or at your option, any later version) or the Artistic
License 2.0.  Refer to LICENSE for the full license text. In addition,
please see DISCLAIMER.txt for disclaimers of warranty.

=cut

use strict;
use base 'VM::EC2::Generic';
use VM::EC2::Snapshot::CreateVolumePermission;
use VM::EC2::ProductCode;
use Carp 'croak';

sub valid_fields {
    my $self  = shift;
    return $self->SUPER::valid_fields,
           qw(snapshotId
              volumeId
              status
              startTime
              progress
              ownerId
              volumeSize
              description
<<<<<<< HEAD
              ownerAlias
              encrypted);
=======
              encrypted
              ownerAlias);
>>>>>>> 74b41e61
}

sub primary_id { shift->snapshotId }

sub size { shift->volumeSize }

sub from_volume {
    my $self = shift;
    my $vid = $self->volumeId or return;
    # may throw an error if volume no longer exists
    return $self->aws->describe_volumes(-volume_id=>$vid);
}

sub to_volumes {
    my $self = shift;
    return $self->aws->describe_volumes(-filter=>{'snapshot-id'=>$self->snapshotId});
}

sub refresh {
    my $self = shift;
    local $self->aws->{raise_error} = 1;
    my $s = $self->aws->describe_snapshots($self);
    %$self  = %$s if $s;
    return defined $s
}

sub register_image {
    my $self = shift;
    my %args = @_;
    $args{-name}               or croak "register_image(): -name argument required";
    $args{-root_device_name}   ||= '/dev/sda1';

    my $block_devices = $args{-block_devices} || $args{-block_device_mapping} || [];
    $block_devices    = [$block_devices] unless ref $block_devices && ref $block_devices eq 'ARRAY';

    # See if the root device is on the block device mapping list.
    # If it is not, then create a /dev/sda1 entry for it from this snapshot.
    my $rd = $args{-root_device_name};
    unless (grep {/$rd=/} @$block_devices) {
	my $root_size   = $args{-root_size}   || '';
	$args{-root_delete_on_termination} = 1 unless defined $args{-root_delete_on_termination};
	my $root_delete = $args{-root_delete_on_termination} ? 'true' : 'false';
	my $snap_id     = $self->snapshotId;
	unshift @$block_devices,"$rd=$snap_id:$root_size:$root_delete"
    }

    $args{-block_device_mapping} = $block_devices;

    # just cleaning up, not really necessary
    delete $args{-root_size};
    delete $args{-root_delete_on_termination};

    return $self->aws->register_image(%args);
}

sub create_volume {
    my $self = shift;
    my @args = @_;
    return $self->ec2->create_volume(@args,-snapshot_id=>$self->snapshotId);
}

sub current_status {
    my $self = shift;
    $self->refresh;
    return $self->status;
}

sub current_status_async {
    my $self = shift;
    my $to_caller = VM::EC2->condvar;

    my $cv = $self->aws->describe_snapshots_async(-snapshot_id=>$self->snapshotId);

    $cv->cb(sub {
	my $i = shift->recv;
	$to_caller->send($i->status)
	    });

    return $to_caller;
}


sub createVolumePermissions {
    my $self = shift;
    return map {VM::EC2::Snapshot::CreateVolumePermission->new($_,$self->aws)}
        $self->aws->describe_snapshot_attribute($self->snapshotId,'createVolumePermission');
}

sub is_public {
    my $self  = shift;
    my @users = $self->createVolumePermissions;
    my $count = grep {$_->group eq 'all'} @users;
    return $count > 0;
}

sub make_public {
    my $self = shift;
    @_ == 1 or croak "Usage: VM::EC2::Snapshot->make_public(\$boolean)";
    my $public = shift;
    my @arg    = $public ? (-add_group=>'all') : (-remove_group=>'all');
    my $result = $self->aws->modify_snapshot_attribute($self->snapshotId,@arg) or return;
    return $result
}

sub authorized_users { shift->createVolumePermissions }

sub add_authorized_users {
    my $self = shift;
    @_ or croak "Usage: VM::EC2::Snapshot->add_authorized_users(\@userIds)";
    return $self->aws->modify_snapshot_attribute($self->snapshotId,-add_user=>\@_);
}

sub remove_authorized_users {
    my $self = shift;
    @_ or croak "Usage: VM::EC2::Snapshot->remove_authorized_users(\@userIds)";
    return $self->aws->modify_snapshot_attribute($self->snapshotId,-remove_user=>\@_);
}

sub reset_authorized_users {
    my $self = shift;
    $self->aws->reset_snapshot_attribute($self->snapshotId,'createVolumePermission');
}


sub product_codes {
    my $self = shift;
    my @codes = $self->aws->describe_snapshot_attribute($self,'productCodes');
    return map {VM::EC2::ProductCode->new($_,$self->aws)} @codes;
}

sub copy {
    my $self = shift;
    my %args = @_;
    my $snap_id = $self->snapshotId;   
    my $desc    = $args{-description} || $args{-desc};
    my $region  = $args{-region} or croak "copy(): -region argument required";
    my $orig_region = $self->aws->region;

    # create a new EC2 object for the destination
    my $dest_aws = $self->aws->clone;
    $dest_aws->region($region);
    my $snapshot = $dest_aws->copy_snapshot(-source_region=>$orig_region, -source_snapshot_id=>$snap_id, -description=>$desc);
    return $snapshot;
}

sub encrypted {
    my $self = shift;
    my $enc = $self->SUPER::encrypted;
    return $enc eq 'true';
}

1;<|MERGE_RESOLUTION|>--- conflicted
+++ resolved
@@ -46,11 +46,7 @@
  volumeSize       -- Size of the volume, in gigabytes.
  description      -- Description of the snapshot
  ownerAlias       -- AWS account alias, such as "self".
-<<<<<<< HEAD
- encrypted        -- Snapshot is encrypted (boolean).
-=======
  encrypted        -- True if snapshot is encrypted
->>>>>>> 74b41e61
  tags             -- Hashref containing tags associated with this group.
                      See L<VM::EC2::Generic>.
 
@@ -260,13 +256,8 @@
               ownerId
               volumeSize
               description
-<<<<<<< HEAD
-              ownerAlias
-              encrypted);
-=======
               encrypted
               ownerAlias);
->>>>>>> 74b41e61
 }
 
 sub primary_id { shift->snapshotId }
