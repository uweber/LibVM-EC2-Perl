package VM::EC2::REST::ebs;

use strict;
use VM::EC2 '';  # important not to import anything!
package VM::EC2;  # add methods to VM::EC2

VM::EC2::Dispatch->register(
    AttachVolume      => 'VM::EC2::BlockDevice::Attachment',
    CopySnapshot      => sub { shift->{snapshotId} },
    CreateSnapshot    => 'VM::EC2::Snapshot',
    CreateVolume      => 'VM::EC2::Volume',
    DeleteSnapshot    => 'boolean',
    DeleteVolume      => 'boolean',
    DescribeAvailabilityZones  => 'fetch_items,availabilityZoneInfo,VM::EC2::AvailabilityZone',
    DescribeImages    => 'fetch_items,imagesSet,VM::EC2::Image',
    DescribeInstanceStatus => 'fetch_items_iterator,instanceStatusSet,VM::EC2::Instance::StatusItem,instance_status',
    DescribeRegions   => 'fetch_items,regionInfo,VM::EC2::Region',
    DescribeSecurityGroups   => 'fetch_items,securityGroupInfo,VM::EC2::SecurityGroup',
    DescribeSnapshots => 'fetch_items,snapshotSet,VM::EC2::Snapshot',
    DescribeVolumeStatus => 'fetch_items_iterator,volumeStatusSet,VM::EC2::Volume::StatusItem,volume_status',
    DescribeVolumes   => 'fetch_items,volumeSet,VM::EC2::Volume',
    DetachVolume      => 'VM::EC2::BlockDevice::Attachment',
    EnableVolumeIO    => 'boolean',
    ModifySnapshotAttribute => 'boolean',
    ResetSnapshotAttribute  => 'boolean',
    );

my $VEP = 'VM::EC2::ParmParser';

=head1 NAME

VM::EC2::REST::ebs - Modules for EC2 EBS volumes

=head1 SYNOPSIS

 use VM::EC2 ':standard';

=head1 METHODS

The methods in this section allow you to query and manipulate EC2 EBS
volumes and snapshots. See L<VM::EC2::Volume> and L<VM::EC2::Snapshot>
for additional functionality provided through the object interface.

Implemented:
 AttachVolume
 CopySnapshot
 CreateSnapshot
 CreateVolume
 DeleteSnapshot
 DeleteVolume
 DescribeSnapshotAttribute
 DescribeSnapshots
 DescribeVolumes
 DescribeVolumeAttribute
 DescribeVolumeStatus
 DetachVolume
 EnableVolumeIO
 ModifySnapshotAttribute
 ModifyVolumeAttribute
 ResetSnapshotAttribute

Unimplemented:
 (none)

=head2 @v = $ec2->describe_volumes(-volume_id=>\@ids,-filter=>\%filters)

=head2 @v = $ec2->describe_volumes(@volume_ids)

Return a series of VM::EC2::Volume objects. Optional arguments:

 -volume_id    The id of the volume to fetch, either a string
               scalar or an arrayref.

 -filter       One or more filters to apply to the search

The -filter argument name can be omitted if there are no other
arguments you wish to pass.

The full list of volume filters can be found at:
http://docs.amazonwebservices.com/AWSEC2/latest/APIReference/ApiReference-query-DescribeVolumes.html

=cut

sub describe_volumes {
    my $self = shift;
    my %args = $VEP->args(-volume_id,@_);
    my @params = $VEP->format_parms(\%args,
				    {
					list_parm   => 'VolumeId',
					filter_parm => 'Filter'
				    });
    return $self->call('DescribeVolumes',@params);
}

=head2 $v = $ec2->create_volume(-availability_zone=>$zone,-snapshot_id=>$snapshotId,-size=>$size,-volume_type=>$type,-iops=>$iops,-encrypted=>$boolean)

Create a volume in the specified availability zone and return
information about it.

Arguments:

 -availability_zone    -- An availability zone from
                          describe_availability_zones (required)

 -snapshot_id          -- ID of a snapshot to use to build volume from.

 -size                 -- Size of the volume, in GB (between 1 and 1024).

One or both of -snapshot_id or -size are required. For convenience,
you may abbreviate -availability_zone as -zone, and -snapshot_id as
-snapshot.

Optional Arguments:

 -volume_type          -- The volume type.  "standard", "io1", or "gp2"
                          Default is "standard"

 -iops                 -- The number of I/O operations per second (IOPS) that
                          the volume supports.  Range is 100 to 4000.  Required
                          when volume type is io1.  IOPS must be 30-to-1 ratio
                          to size.  ie: 3000 IOPS volume must be at least 100GB.

<<<<<<< HEAD
 -encrypted            -- Specifies whether the volume should be encrypted.
                          Encrypted Amazon EBS volumes may only be attached to
                          instances that support them. Volumes created from
                          encrypted snapshots are also encrypted using the same
                          key as the original volume.
                          See: http://docs.aws.amazon.com/AWSEC2/latest/UserGuide/EBSEncryption.html
=======
 -encrypted            -- If true, then volume and its snapshots will be encrypted.
>>>>>>> 74b41e61

The returned object is a VM::EC2::Volume object.

=cut

sub create_volume {
    my $self = shift;
    my %args = @_;

    $args{-availability_zone} ||= $args{-zone} or croak "-availability_zone argument is required";
    $args{-snapshot_id}       ||= $args{-snapshot};
    $args{-snapshot_id} || $args{-size} or croak "One or both of -snapshot_id or -size are required";
    if (exists $args{-volume_type} && $args{-volume_type} eq 'io1') {
        $args{-iops} or croak "Argument -iops required when -volume_type is 'io1'";
    }
    elsif ($args{-iops}) {
        croak "Argument -iops cannot be used when volume type is 'standard'";
    }
<<<<<<< HEAD
    my @params = (AvailabilityZone => $zone);
    push @params,(SnapshotId   => $snap) if $snap;
    push @params,(Size => $size)         if $size;
    push @params,$self->single_parm('VolumeType',\%args);
    push @params,$self->single_parm('Iops',\%args);
    push @params,$self->boolean_parm('Encrypted',\%args);
=======

    my @params = $VEP->format_parms(\%args,
				    {
					single_parm  => [qw(AvailabilityZone SnapshotId Size VolumeType Iops)],
					boolean_parm => 'Encrypted'
				    });
>>>>>>> 74b41e61
    return $self->call('CreateVolume',@params);
}

=head2 $result = $ec2->delete_volume($volume_id);

Deletes the specified volume. Returns a boolean indicating success of
the delete operation. Note that a volume will remain in the "deleting"
state for some time after this call completes.

=cut

sub delete_volume {
    my $self = shift;
    my %args  = $VEP->args(-volume_id => @_);
    my @param = $VEP->format_parms(\%args,
				   {
				       single_parm => 'VolumeId'
				   });
	
    return $self->call('DeleteVolume',@param);
}

=head2 $attachment = $ec2->attach_volume($volume_id,$instance_id,$device);

=head2 $attachment = $ec2->attach_volume(-volume_id=>$volume_id,-instance_id=>$instance_id,-device=>$device);

Attaches the specified volume to the instance using the indicated
device. All arguments are required:

 -volume_id      -- ID of the volume to attach. The volume must be in
                    "available" state.
 -instance_id    -- ID of the instance to attach to. Both instance and
                    attachment must be in the same availability zone.
 -device         -- How the device is exposed to the instance, e.g.
                    '/dev/sdg'.

The result is a VM::EC2::BlockDevice::Attachment object which
you can monitor by calling current_status():

    my $a = $ec2->attach_volume('vol-12345','i-12345','/dev/sdg');
    while ($a->current_status ne 'attached') {
       sleep 2;
    }
    print "volume is ready to go\n";

or more simply

    my $a = $ec2->attach_volume('vol-12345','i-12345','/dev/sdg');
    $ec2->wait_for_attachments($a);

=cut

sub attach_volume {
    my $self = shift;
    my %args; 
    if ($_[0] !~ /^-/ && @_ == 3) { 
	@args{qw(-volume_id -instance_id -device)} = @_; 
    } else { 
	%args = @_; 
    }
    $args{-volume_id} && $args{-instance_id} && $args{-device} or
	croak "-volume_id, -instance_id and -device arguments must all be specified";
    my @param = $VEP->format_parms(\%args,
				   {
				       single_parm => [qw(VolumeId InstanceId Device)]
				   });
    return $self->call('AttachVolume',@param);
}

=head2 $attachment = $ec2->detach_volume($volume_id)

=head2 $attachment = $ec2->detach_volume(-volume_id=>$volume_id,-instance_id=>$instance_id,
                                         -device=>$device,      -force=>$force);

Detaches the specified volume from an instance.

 -volume_id      -- ID of the volume to detach. (required)
 -instance_id    -- ID of the instance to detach from. (optional)
 -device         -- How the device is exposed to the instance. (optional)
 -force          -- Force detachment, even if previous attempts were
                    unsuccessful. (optional)


The result is a VM::EC2::BlockDevice::Attachment object which
you can monitor by calling current_status():

    my $a = $ec2->detach_volume('vol-12345');
    while ($a->current_status ne 'detached') {
       sleep 2;
    }
    print "volume is ready to go\n";

Or more simply:

    my $a = $ec2->detach_volume('vol-12345');
    $ec2->wait_for_attachments($a);
    print "volume is ready to go\n" if $a->current_status eq 'detached';


=cut

sub detach_volume {
    my $self = shift;
    my %args = $VEP->args(-volume_id => @_);
    my @param = $VEP->format_parms(\%args,
				   {
				       single_parm  => [qw(VolumeId InstanceId Device)],
				       boolean_parm => 'Force'
				   });
    return $self->call('DetachVolume',@param);
}

=head2 $ec2->wait_for_attachments(@attachment)

Wait for all members of the provided list of
VM::EC2::BlockDevice::Attachment objects to reach some terminal state
("attached" or "detached"), and then return a hash reference that maps
each attachment to its final state.

Typical usage:

    my $i = 0;
    my $instance = 'i-12345';
    my @attach;
    foreach (@volume) {
	push @attach,$_->attach($instance,'/dev/sdf'.$i++;
    }
    my $s = $ec2->wait_for_attachments(@attach);
    my @failed = grep($s->{$_} ne 'attached'} @attach;
    warn "did not attach: ",join ', ',@failed;

If no terminal state is reached within a set timeout, then this method
returns undef and sets $ec2->error_str() to a suitable message. The
timeout, which defaults to 10 minutes (600 seconds), can be get or set
with $ec2->wait_for_timeout().

=cut

sub wait_for_attachments {
    my $self = shift;
    $self->wait_for_terminal_state(\@_,
				   ['attached','detached'],
				   $self->wait_for_timeout);
}

=head2 @v = $ec2->describe_volume_status(@volume_ids)

=head2 @v = $ec2->describe_volume_status(\%filters)

=head2 @v = $ec2->describe_volume_status(-volume_id=>\@ids,-filter=>\%filters)

Return a series of VM::EC2::Volume::StatusItem objects. Optional arguments:

 -volume_id    The id of the volume to fetch, either a string
               scalar or an arrayref.

 -filter       One or more filters to apply to the search

 -max_results  Maximum number of items to return (must be more than
                5).

The -filter argument name can be omitted if there are no other
arguments you wish to pass.

The full list of volume filters can be found at:
http://docs.amazonwebservices.com/AWSEC2/latest/APIReference/ApiReference-query-DescribeVolumeStatus.html

If -max_results is specified, then the call will return at most the
number of volume status items you requested. You may see whether there
are additional results by calling more_volume_status(), and then
retrieve the next set of results with additional call(s) to
describe_volume_status():

 my @results = $ec2->describe_volume_status(-max_results => 10);
 do_something(\@results);
 while ($ec2->more_volume_status) {
    @results = $ec2->describe_volume_status;
    do_something(\@results);
 }

=cut

sub more_volume_status {
    my $self = shift;
    return $self->{volume_status_token} &&
           !$self->{volume_status_stop};
}

sub describe_volume_status {
    my $self = shift;
    my @parms;

    if (!@_ && $self->{volume_status_token} && $self->{volume_status_args}) {
	@parms = (@{$self->{volume_status_args}},NextToken=>$self->{volume_status_token});
    }
    
    else {
	my %args = $VEP->args('-volume_id',@_);
	my @parms = $VEP->format_parms(\%args,
				       {
					   list_parm   => 'VolumeId',
					   filter_parm => 'Filter',
					   single_parm => 'MaxResults'
				       });
	if ($args{-max_results}) {
	    $self->{volume_status_token} = 'xyzzy'; # dummy value
	    $self->{volume_status_args} = \@parms;
	}

    }
    return $self->call('DescribeVolumeStatus',@parms);
}

=head2 $ec2->wait_for_volumes(@volumes)

Wait for all members of the provided list of volumes to reach some
terminal state ("available", "in-use", "deleted" or "error"), and then
return a hash reference that maps each volume ID to its final state.

If no terminal state is reached within a set timeout, then this method
returns undef and sets $ec2->error_str() to a suitable message. The
timeout, which defaults to 10 minutes (600 seconds), can be get or set
with $ec2->wait_for_timeout().

=cut

sub wait_for_volumes {
    my $self = shift;
    $self->wait_for_terminal_state(\@_,
				   ['available','in-use','deleted','error'],
				   $self->wait_for_timeout);
}

=head2 @data = $ec2->describe_volume_attribute($volume_id,$attribute)

This method returns volume attributes.  Only one attribute can be
retrieved at a time. The following is the list of attributes that can be
retrieved:

 autoEnableIO                      -- boolean
 productCodes                      -- list of scalar

These values can be retrieved more conveniently from the
L<VM::EC2::Volume> object returned from describe_volumes():

 $volume->auto_enable_io(1);
 @codes = $volume->product_codes;

=cut

sub describe_volume_attribute {
    my $self = shift;
    @_ == 2 or croak "Usage: describe_volume_attribute(\$instance_id,\$attribute_name)";
    my ($instance_id,$attribute) = @_;
    my @param  = (VolumeId=>$instance_id,Attribute=>$attribute);
    my $result = $self->call('DescribeVolumeAttribute',@param);
    return $result && $result->attribute($attribute);
}

sub modify_volume_attribute {
    my $self = shift;
    my $volume_id = shift or croak "Usage: modify_volume_attribute(\$volumeId,%param)";
    my %args   = @_;
    my @param  = (VolumeId=>$volume_id);
    push @param,('AutoEnableIO.Value'=>$args{-auto_enable_io} ? 'true':'false');
    return $self->call('ModifyVolumeAttribute',@param);
}

=head2 $boolean = $ec2->enable_volume_io($volume_id)

=head2 $boolean = $ec2->enable_volume_io(-volume_id=>$volume_id)

Given the ID of a volume whose I/O has been disabled (e.g. due to
hardware degradation), this method will reenable the I/O and return
true if successful.

=cut

sub enable_volume_io {
    my $self = shift;
    my %args = $self->args('-volume_id',@_);
    $args{-volume_id} or croak "Usage: enable_volume_io(\$volume_id)";
    my @param = $self->single_parm('VolumeId',\%args);
    return $self->call('EnableVolumeIO',@param);
}

=head2 @snaps = $ec2->describe_snapshots(@snapshot_ids)

=head2 @snaps = $ec2->describe_snapshots(-snapshot_id=>\@ids,%other_args)

Returns a series of VM::EC2::Snapshot objects. All arguments
are optional:

 -snapshot_id     ID of the snapshot

 -owner           Filter by owner ID

 -restorable_by   Filter by IDs of a user who is allowed to restore
                   the snapshot

 -filter          Tags and other filters

The -filter argument name can be omitted if there are no other
arguments you wish to pass.

The full list of applicable filters can be found at
http://docs.amazonwebservices.com/AWSEC2/latest/APIReference/ApiReference-query-DescribeSnapshots.html

=cut

sub describe_snapshots {
    my $self = shift;
    my %args = $VEP->args('-snapshot_id',@_);

    my @params = $VEP->format_parms(\%args,
				    {
					list_parm   => [qw(SnapshotId Owner RestorableBy)],
					filter_parm => 'Filter'
				    });
    return $self->call('DescribeSnapshots',@params);
}

=head2 @data = $ec2->describe_snapshot_attribute($snapshot_id,$attribute)

This method returns snapshot attributes. The first argument is the
snapshot ID, and the second is the name of the attribute to
fetch. Currently Amazon defines two attributes:

 createVolumePermission   -- return a list of user Ids who are
                             allowed to create volumes from this snapshot.
 productCodes             -- product codes for this snapshot

The result is a raw hash of attribute values. Please see
L<VM::EC2::Snapshot> for a more convenient way of accessing and
modifying snapshot attributes.

=cut

sub describe_snapshot_attribute {
    my $self = shift;
    @_ == 2 or croak "Usage: describe_snapshot_attribute(\$instance_id,\$attribute_name)";
    my ($snapshot_id,$attribute) = @_;
    my @param  = (SnapshotId=>$snapshot_id,Attribute=>$attribute);
    my $result = $self->call('DescribeSnapshotAttribute',@param);
    return $result && $result->attribute($attribute);
}

=head2 $boolean = $ec2->modify_snapshot_attribute($snapshot_id,-$argument=>$value)

This method changes snapshot attributes. The first argument is the
snapshot ID, and this is followed by an attribute modification command
and the value to change it to.

Currently the only attribute that can be changed is the
createVolumeAttribute. This is done through the following arguments

 -createvol_add_user         -- scalar or arrayref of UserIds to grant create volume permissions to
 -createvol_add_group        -- scalar or arrayref of Groups to remove create volume permissions from
                               (only currently valid value is "all")
 -createvol_remove_user      -- scalar or arrayref of UserIds to remove from create volume permissions
 -createvol_remove_group     -- scalar or arrayref of Groups to remove from create volume permissions

You can abbreviate these to -add_user, -add_group, -remove_user, -remove_group, etc.

See L<VM::EC2::Snapshot> for more convenient methods for interrogating
and modifying the create volume permissions.

=cut

sub modify_snapshot_attribute {
    my $self = shift;
    my $snapshot_id = shift or croak "Usage: modify_snapshot_attribute(\$snapshotId,%param)";
    my %args   = @_;

    # shortcuts
    foreach (qw(add_user remove_user add_group remove_group)) {
	$args{"-createvol_$_"} ||= $args{"-$_"};
    }

    my @param  = (SnapshotId=>$snapshot_id);
    push @param,$self->create_volume_perm_parm('Add','UserId',   $args{-createvol_add_user});
    push @param,$self->create_volume_perm_parm('Remove','UserId',$args{-createvol_remove_user});
    push @param,$self->create_volume_perm_parm('Add','Group',    $args{-createvol_add_group});
    push @param,$self->create_volume_perm_parm('Remove','Group', $args{-createvol_remove_group});
    return $self->call('ModifySnapshotAttribute',@param);
}

=head2 $boolean = $ec2->reset_snapshot_attribute($snapshot_id,$attribute)

This method resets an attribute of the given snapshot to its default
value. The only valid attribute at this time is
"createVolumePermission."

=cut

sub reset_snapshot_attribute {
    my $self = shift;
    @_      == 2 or 
	croak "Usage: reset_snapshot_attribute(\$snapshotId,\$attribute_name)";
    my ($snapshot_id,$attribute) = @_;
    my %valid = map {$_=>1} qw(createVolumePermission);
    $valid{$attribute} or croak "attribute to reset must be 'createVolumePermission'";
    return $self->call('ResetSnapshotAttribute',
		       SnapshotId => $snapshot_id,
		       Attribute  => $attribute);
}


=head2 $snapshot = $ec2->create_snapshot($volume_id)

=head2 $snapshot = $ec2->create_snapshot(-volume_id=>$vol,-description=>$desc)

Snapshot the EBS volume and store it to S3 storage. To ensure a
consistent snapshot, the volume should be unmounted prior to
initiating this operation.

Arguments:

 -volume_id    -- ID of the volume to snapshot (required)

 -description  -- A description to add to the snapshot (optional)

The return value is a VM::EC2::Snapshot object that can be queried
through its current_status() interface to follow the progress of the
snapshot operation.

Another way to accomplish the same thing is through the
VM::EC2::Volume interface:

  my $volume = $ec2->describe_volumes(-filter=>{'tag:Name'=>'AccountingData'});
  $s = $volume->create_snapshot("Backed up at ".localtime);
  while ($s->current_status eq 'pending') {
     print "Progress: ",$s->progress,"% done\n";
  }
  print "Snapshot status: ",$s->current_status,"\n";

=cut

sub create_snapshot {
    my $self = shift;
    my %args = $VEP->args('-volume_id',@_);
    my @params  = $VEP->format_parms(\%args,
				    {
					single_parm => ['VolumeId','Description']
				    });
    return $self->call('CreateSnapshot',@params);
}

=head2 $boolean = $ec2->delete_snapshot($snapshot_id) 

Delete the indicated snapshot and return true if the request was
successful.

=cut

sub delete_snapshot {
    my $self = shift;
    my %args = $VEP->args('-snapshot_id',@_);
    my @params   = $VEP->format_parms(\%args,
				     {
					 single_parm => 'SnapshotId'
				     });
    return $self->call('DeleteSnapshot',@params);
}

=head2 $snapshot = $ec2->copy_snapshot(-source_region=>$region,-source_snapshot_id=>$id,-description=>$desc)

=head2 $snapshot = $ec2->copy_snapshot(-region=>$region,-snapshot_id=>$id,-description=>$desc)

Copies an existing snapshot within the same region or from one region to another.

Required arguments:

 -source_region       -- The region the existing snapshot to copy resides in
 -source_snapshot_id  -- The snapshot ID of the snapshot to copy

 -region              -- Alias for -source_region
 -snapshot_id         -- Alias for -source_snapshot_id

Currently, the DestinationRegion and PresignedUrl API arguments are not
supported.  Therefore, copying encrypted snapshots between regions is
not yet possible.

Optional arguments:

 -description         -- A description of the new snapshot

The return value is a VM::EC2::Snapshot object that can be queried
through its current_status() interface to follow the progress of the
snapshot operation.

=cut

sub copy_snapshot {
    my $self = shift;
    my %args = @_;
    $args{-description} ||= $args{-desc};
    $args{-source_region} ||= $args{-region};
    $args{-source_snapshot_id} ||= $args{-snapshot_id};
    $args{-source_region} or croak "copy_snapshot(): -source_region argument required";
    $args{-source_snapshot_id} or croak "copy_snapshot(): -source_snapshot_id argument required";
<<<<<<< HEAD
    my @params  = $self->single_parm('SourceRegion',\%args);
    push @params, $self->single_parm('SourceSnapshotId',\%args);
    push @params, $self->single_parm('Description',\%args);
    #push @params, $self->single_parm('DestinationRegion',\%args);
=======
    my @params  = $VEP->format_parms(\%args,
				     {
					 single_parm => [qw(SourceRegion SourceSnapshotId Description)]
				     });
>>>>>>> 74b41e61
    my $snap_id = $self->call('CopySnapshot',@params) or return;
    return eval {
            my $snapshot;
            local $SIG{ALRM} = sub {die "timeout"};
            alarm(60);
            until ($snapshot = $self->describe_snapshots($snap_id)) { sleep 1 }
            alarm(0);
            $snapshot;
    };
}

=head2 $ec2->wait_for_snapshots(@snapshots)

Wait for all members of the provided list of snapshots to reach some
terminal state ("completed", "error"), and then return a hash
reference that maps each snapshot ID to its final state.

This method may potentially wait forever. It has no set timeout. Wrap
it in an eval{} and set alarm() if you wish to timeout.

=cut

sub wait_for_snapshots {
    my $self = shift;
    $self->wait_for_terminal_state(\@_,
				   ['completed','error'],
				   0);  # no timeout on snapshots -- they may take days
}

=head1 SEE ALSO

L<VM::EC2>

=head1 AUTHOR

Lincoln Stein E<lt>lincoln.stein@gmail.comE<gt>.

Copyright (c) 2011 Ontario Institute for Cancer Research

This package and its accompanying libraries is free software; you can
redistribute it and/or modify it under the terms of the GPL (either
version 1, or at your option, any later version) or the Artistic
License 2.0.  Refer to LICENSE for the full license text. In addition,
please see DISCLAIMER.txt for disclaimers of warranty.

=cut


1;<|MERGE_RESOLUTION|>--- conflicted
+++ resolved
@@ -120,16 +120,12 @@
                           when volume type is io1.  IOPS must be 30-to-1 ratio
                           to size.  ie: 3000 IOPS volume must be at least 100GB.
 
-<<<<<<< HEAD
  -encrypted            -- Specifies whether the volume should be encrypted.
                           Encrypted Amazon EBS volumes may only be attached to
                           instances that support them. Volumes created from
                           encrypted snapshots are also encrypted using the same
                           key as the original volume.
                           See: http://docs.aws.amazon.com/AWSEC2/latest/UserGuide/EBSEncryption.html
-=======
- -encrypted            -- If true, then volume and its snapshots will be encrypted.
->>>>>>> 74b41e61
 
 The returned object is a VM::EC2::Volume object.
 
@@ -148,21 +144,11 @@
     elsif ($args{-iops}) {
         croak "Argument -iops cannot be used when volume type is 'standard'";
     }
-<<<<<<< HEAD
-    my @params = (AvailabilityZone => $zone);
-    push @params,(SnapshotId   => $snap) if $snap;
-    push @params,(Size => $size)         if $size;
-    push @params,$self->single_parm('VolumeType',\%args);
-    push @params,$self->single_parm('Iops',\%args);
-    push @params,$self->boolean_parm('Encrypted',\%args);
-=======
-
     my @params = $VEP->format_parms(\%args,
 				    {
 					single_parm  => [qw(AvailabilityZone SnapshotId Size VolumeType Iops)],
 					boolean_parm => 'Encrypted'
 				    });
->>>>>>> 74b41e61
     return $self->call('CreateVolume',@params);
 }
 
@@ -664,17 +650,10 @@
     $args{-source_snapshot_id} ||= $args{-snapshot_id};
     $args{-source_region} or croak "copy_snapshot(): -source_region argument required";
     $args{-source_snapshot_id} or croak "copy_snapshot(): -source_snapshot_id argument required";
-<<<<<<< HEAD
-    my @params  = $self->single_parm('SourceRegion',\%args);
-    push @params, $self->single_parm('SourceSnapshotId',\%args);
-    push @params, $self->single_parm('Description',\%args);
-    #push @params, $self->single_parm('DestinationRegion',\%args);
-=======
     my @params  = $VEP->format_parms(\%args,
 				     {
 					 single_parm => [qw(SourceRegion SourceSnapshotId Description)]
 				     });
->>>>>>> 74b41e61
     my $snap_id = $self->call('CopySnapshot',@params) or return;
     return eval {
             my $snapshot;
