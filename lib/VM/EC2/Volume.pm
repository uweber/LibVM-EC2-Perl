--- conflicted
+++ resolved
@@ -47,11 +47,7 @@
  iops             -- The number of I/O operations per second that the volume
                      supports, an integer between 100 and 4000. Only valid for
                      volumes of type "io1".
-<<<<<<< HEAD
- encrypted        -- The encryption status of the volume. (Boolean)
-=======
  encrypted        -- True if volume is encrypted.
->>>>>>> 74b41e61
  tags             -- Hashref containing tags associated with this group.
                      See L<VM::EC2::Generic>.
 
@@ -197,11 +193,7 @@
 sub valid_fields {
     my $self = shift;
     return qw(volumeId size snapshotId availabilityZone status 
-<<<<<<< HEAD
               createTime attachmentSet volumeType iops encrypted tagSet);
-=======
-              createTime attachmentSet volumeType iops tagSet encrypted);
->>>>>>> 74b41e61
 }
 
 sub primary_id {shift->volumeId}
