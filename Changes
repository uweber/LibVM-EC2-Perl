--- conflicted
+++ resolved
@@ -1,11 +1,8 @@
 1.26
-<<<<<<< HEAD
     - Use AnyEvent::CacheDNS to reduce latency of asynchronous calls. This introduces a new module
       dependency.
-=======
     - Compliant to 2014-05-01 API.
     - Volume and snapshot encryption supported.
->>>>>>> 57d154d3
 
 1.25
     - Change behavior of create_network_acl_entry() so that -egress option defaults to false as originally
